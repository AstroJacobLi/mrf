import os
import sys
import gc
import copy
import yaml
import logging

import numpy as np
import matplotlib.pyplot as plt

from astropy import wcs
from astropy.io import fits
from astropy.table import Table, Column, hstack, vstack

import warnings
warnings.filterwarnings("ignore")

class Config(object):
    """
    Configuration class.
    """
    def __init__(self, d):
        for a, b in d.items():
            if isinstance(b, (list, tuple)):
                setattr(self, a, [Config(x) if isinstance(x, dict) else x for x in b])
            else:
                setattr(self, a, Config(b) if isinstance(b, dict) else b)
        Config.config = d
    
    def complete_config(self):
        """
        This function fill vacant parameters in the config file with default values. 

        Parameters:
            config (Config class): configuration of the MRF task.
        Returns:
            config (Config class)
        """
        # sex
        default_sex = {
            'b': 64,
            'f': 3,
            'sigma': 3.0,
            'minarea': 2,
            'deblend_cont': 0.005,
            'deblend_nthresh': 32,
            'sky_subtract': True,
            'flux_aper': [3, 6],
            'show_fig': False
        }
        for name in default_sex.keys():
            if not name in self.sex.__dict__.keys():
                setattr(self.sex, name, default_sex[name])
        
        # fluxmodel
        default = {'gaussian_radius': 1.5,
                'gaussian_threshold': 0.05,
                'unmask_lowsb': False,
                'sb_lim': 26.0,
                'unmask_ratio': 3,
                'interp': 'iraf',
                'minarea': 25
                }
        for name in default.keys():
            if not name in self.fluxmodel.__dict__.keys():
                setattr(self.fluxmodel, name, default[name])

        # kernel
        default = {
            'kernel_size': 8,
            'kernel_edge': 1,
            'nkernel': 25,
            'circularize': False,
            'show_fig': True
        }
        for name in default.keys():
            if not name in self.kernel.__dict__.keys():
                setattr(self.kernel, name, default[name])
        
        # starhalo
        default = {
            'fwhm_lim': 200,
            'padsize': 50,
            'edgesize': 5,
            'b': 32,
            'f': 3,
            'sigma': 3.5,
            'minarea': 3,
            'deblend_cont': 0.003,
            'deblend_nthresh': 32,
            'sky_subtract': True,
            'flux_aper': [3, 6],
            'mask_contam': True,
            'interp': 'iraf',
            'cval': 'nan'
        }
        for name in default.keys():
            if not name in self.starhalo.__dict__.keys():
                setattr(self.starhalo, name, default[name])

        # Clean
        default = {
            'clean_img': True,
            'clean_file': False,
            'replace_with_noise': False,
            'gaussian_radius': 1.5,
            'gaussian_threshold': 0.003,
            'bright_lim': 16.5,
            'r': 8.0
        }
        for name in default.keys():
            if not name in self.clean.__dict__.keys():
                setattr(self.clean, name, default[name])

class Results():
    """
    Results class. Other attributes will be added by ``setattr()``.
    """
    def __init__(self, config):
        self.config = config
    
class MrfTask():
    '''
    MRF task class. This class implements `mrf`, with wide-angle PSF incorporated.
    '''
    def __init__(self, config_file):
        """
        Initialize ``MrfTask`` class. 

        Parameters:
            config_file (str): the directory of configuration YAML file.
        Returns:
            None
        """
        # Open configuration file
        with open(config_file, 'r') as ymlfile:
            cfg = yaml.safe_load(ymlfile)
            config = Config(cfg)
            config.complete_config()
        self.config_file = config_file
        self.config = config

    def set_logger(self, output_name='mrf', verbose=True):
        """
        Set logger for ``MrfTask``. The logger will record the time and each output. The log file will be saved locally.

        Parameters:
            verbose (bool): If False, the logger will be silent. 

        Returns:
            logger (``logging.logger`` object)
        """
        if verbose:
            log_filename = output_name + '.log'
            logging.basicConfig(format='%(asctime)s %(message)s', level=logging.INFO, 
                                handlers=[logging.StreamHandler(sys.stdout),
                                          logging.FileHandler(log_filename, mode='w')])
            self.logger = logging.getLogger(log_filename)                          
        else:
            logger = logging.getLogger('mylogger')
            logger.propagate = False
            self.logger = logger
        return self.logger

    def run(self, dir_lowres, dir_hires_b, dir_hires_r, certain_gal_cat, 
            wide_psf=True, output_name='mrf', verbose=True, skip_resize=False, 
            skip_SE=False, skip_mast=False):
        """
        Run MRF task.

        Parameters:
            dir_lowres (string): directory of input low-resolution image.
            dir_hires_b (string): directory of input high-resolution 
                blue-band image (typically g-band).
            dir_hires_r (string): directory of input high-resolution 
                red-band image (typically r-band).
            certain_gal_cat (string): directory of a catalog (in ascii format) which contains 
                RA and DEC of galaxies which you want to retain during MRF.
            wide_psf (bool): whether subtract bright stars using the wide-PSF of **Dragonfly**. 
                See Q. Liu et al. (in prep.) for details. 
            output_name (string): which will be the prefix of output files.
            verbose (bool): If True, it will make a log file recording the process. 
            skip_resize (bool): If True, the code will not `zoom` the images again but 
                use the resized images under the current directory. 
                This is designed for the case when you need to tweak parameters.
            skip_SE (bool): If True, the code will not repeat running SExtractor on two-bands high-res images, 
                but use the existing flux model under the current directory. 
                This is designed for the case when you need to tweak parameters.
            skip_mast (bool): Just for ``wide_psf=True`` mode. If True, the code will not 
                repeat retrieving Pan-STARRS catalog from MAST server, 
                but use the existing catalog under the current directory. 
                This is designed for the case when you need to tweak parameters.

        Returns:
            results (`Results` class): containing key results of this task.
        
        """
        from astropy.coordinates import SkyCoord, match_coordinates_sky
        from astropy.convolution import convolve, Box2DKernel, Gaussian2DKernel
        import astropy.units as u
        from mrf.utils import (save_to_fits, Flux_Model, mask_out_stars, extract_obj, \
                            bright_star_mask, Autokernel, psf_bkgsub)
        from mrf.utils import seg_remove_obj, mask_out_certain_galaxy

        from mrf.display import display_single, SEG_CMAP, display_multiple, draw_circles
        from mrf.celestial import Celestial, Star
        from mrf.utils import Config
        from reproject import reproject_interp, reproject_exact

        config = self.config
        logger = self.set_logger(output_name=output_name, verbose=verbose)
        results = Results(config)
        
        assert (
            ((config.lowres.dataset.lower() != 'df' or config.lowres.dataset.lower() != 'dragonfly') and wide_psf == True) or wide_psf == False
            ), "Wide PSF subtraction is only available for Dragonfly data. Check your low-resolution images!"

        logger.info('Running Multi-Resolution Filtering (MRF) on "{0}" and "{1}" images!'.format(config.hires.dataset, config.lowres.dataset))
        setattr(results, 'lowres_name', config.lowres.dataset)
        setattr(results, 'hires_name', config.hires.dataset)
        setattr(results, 'output_name', output_name)
        
        # 1. subtract background of lowres, if desired
        assert isinstance(dir_lowres, str), 'Input "img_lowres" must be string!'
        hdu = fits.open(dir_lowres)
        lowres = Celestial(hdu[0].data, header=hdu[0].header)
        if config.lowres.sub_bkgval:
            logger.info('Subtract BACKVAL=%.1f of Dragonfly image', float(lowres.header['BACKVAL']))
            lowres.image -= float(lowres.header['BACKVAL'])
        hdu.close()
        setattr(results, 'lowres_input', copy.deepcopy(lowres))
        
        # 2. Create magnified low-res image, and register high-res images with subsampled low-res ones
        f_magnify = config.lowres.magnify_factor
        logger.info('Magnify Dragonfly image with a factor of %.1f:', f_magnify)
        if skip_resize:
            hdu = fits.open('_lowres_{}.fits'.format(int(f_magnify)))
            lowres = Celestial(hdu[0].data, header=hdu[0].header)
        else:
            lowres.resize_image(f_magnify, method=config.fluxmodel.interp)
            lowres.save_to_fits('_lowres_{}.fits'.format(int(f_magnify)))

        logger.info('Register high resolution image "{0}" with "{1}"'.format(dir_hires_b, dir_lowres))
        if skip_resize:
            hdu = fits.open('_hires_b_reproj.fits')
            hires_b = Celestial(hdu[0].data, header=hdu[0].header)
            hdu.close()
            hdu = fits.open('_hires_r_reproj.fits')
            hires_r = Celestial(hdu[0].data, header=hdu[0].header)
            hdu.close()
        else:
            hdu = fits.open(dir_hires_b)
            if 'hsc' in dir_hires_b:
                array, _ = reproject_interp(hdu[1], lowres.header)
                # Note that reproject_interp does not conserve total flux
                # A factor is needed for correction.
                factor = (lowres.pixel_scale / (hdu[1].header['CD2_2'] * 3600))**2
                array *= factor
            else:
                array, _ = reproject_interp(hdu[0], lowres.header)
                factor = (lowres.pixel_scale / (hdu[0].header['CD2_2'] * 3600))**2
                array *= factor
            
            hires_b = Celestial(array, header=lowres.header)
            hires_b.save_to_fits('_hires_b_reproj.fits')
            hdu.close()
            
            logger.info('Register high resolution image "{0}" with "{1}"'.format(dir_hires_r, dir_lowres))
            hdu = fits.open(dir_hires_r)
            if 'hsc' in dir_hires_r:
                array, _ = reproject_interp(hdu[1], lowres.header)
                factor = (lowres.pixel_scale / (hdu[1].header['CD2_2'] * 3600))**2
                array *= factor
            else:
                array, _ = reproject_interp(hdu[0], lowres.header)
                factor = (lowres.pixel_scale / (hdu[0].header['CD2_2'] * 3600))**2
                array *= factor
            hires_r = Celestial(array, header=lowres.header)
            hires_r.save_to_fits('_hires_r_reproj.fits')
            hdu.close()

        # 3. Extract sources on hires images using SEP
        sigma = config.sex.sigma
        minarea = config.sex.minarea
        b = config.sex.b
        f = config.sex.f
        deblend_cont = config.sex.deblend_cont
        deblend_nthresh = config.sex.deblend_nthresh
        sky_subtract = config.sex.sky_subtract
        flux_aper = config.sex.flux_aper
        show_fig = config.sex.show_fig
            
        if skip_SE:
            hdu = fits.open('_hires_{}.fits'.format(int(f_magnify)))
            hires_3 = Celestial(hdu[0].data, header=hdu[0].header)
            hdu.close()
            hdu = fits.open('_colratio.fits')
            col_ratio = hdu[0].data
            hdu.close()
        else:
            logger.info('Build flux models on high-resolution images: Blue band')
            logger.info('    - sigma = %.1f, minarea = %d', sigma, minarea)
            logger.info('    - deblend_cont = %.5f, deblend_nthres = %.1f', deblend_cont, deblend_nthresh)
            _, _, b_imflux = Flux_Model(hires_b.image, hires_b.header, sigma=sigma, minarea=minarea, 
                                        deblend_cont=deblend_cont, deblend_nthresh=deblend_nthresh, 
                                        sky_subtract=sky_subtract, save=True, logger=logger)
            
            logger.info('Build flux models on high-resolution images: Red band')
            logger.info('    - sigma = %.1f, minarea = %d', sigma, minarea)
            logger.info('    - deblend_cont = %.5f, deblend_nthres = %.1f', deblend_cont, deblend_nthresh)
            _, _, r_imflux = Flux_Model(hires_r.image, hires_b.header, sigma=sigma, minarea=minarea, 
                                        deblend_cont=deblend_cont, deblend_nthresh=deblend_nthresh, 
                                        sky_subtract=sky_subtract, save=True, logger=logger)
            

            # 4. Make color correction, remove artifacts as well
            logger.info('Make color correction to blue band, remove artifacts as well')
            col_ratio = (b_imflux / r_imflux)
            col_ratio[np.isnan(col_ratio) | np.isinf(col_ratio)] = 0 # remove artifacts
            save_to_fits(col_ratio, '_colratio.fits', header=hires_b.header)
            
            color_term = config.lowres.color_term
            logger.info('    - color_term = {}'.format(color_term))
            median_col = np.nanmedian(col_ratio[col_ratio != 0])
            logger.info('    - median_color (blue/red) = {:.5f}'.format(median_col))

            fluxratio = col_ratio / median_col
            fluxratio[(fluxratio < 0.1) | (fluxratio > 10)] = 1 # remove extreme values
            col_correct = np.power(fluxratio, color_term)
            save_to_fits(col_correct, '_colcorrect.fits', header=hires_b.header)

            if config.lowres.band == 'r':
                hires_3 = Celestial(hires_r.image * col_correct, header=hires_r.header)
            elif config.lowres.band == 'g':
                hires_3 = Celestial(hires_b.image * col_correct, header=hires_b.header)
            else:
                raise ValueError('config.lowres.band must be "g" or "r"!')
            
            _ = hires_3.save_to_fits('_hires_{}.fits'.format(int(f_magnify)))
            
            setattr(results, 'hires_img', copy.deepcopy(hires_3))

            # Clear memory
            del r_imflux, b_imflux, hires_b, hires_r
            gc.collect()

        # 5. Extract sources on hi-res corrected image
        logger.info('Extract objects from color-corrected high resolution image with:')
        logger.info('    - sigma = %.1f, minarea = %d', sigma, minarea)
        logger.info('    - deblend_cont = %.5f, deblend_nthres = %.1f', deblend_cont, deblend_nthresh)
        objects, segmap = extract_obj(hires_3.image, b=b, f=f, sigma=sigma, minarea=minarea, 
                                      show_fig=False, flux_aper=flux_aper, sky_subtract=sky_subtract,
                                      deblend_nthresh=deblend_nthresh, 
                                      deblend_cont=deblend_cont, logger=logger)
        objects.write('_hires_obj_cat.fits', format='fits', overwrite=True)
        
        # 6. Remove bright stars and certain galaxies
        logger.info('Remove bright stars from this segmentation map, using SEP results.')
        logger.info('    - Bright star limit = {}'.format(config.starhalo.bright_lim))
        seg = copy.deepcopy(segmap)
        mag = config.hires.zeropoint - 2.5 * np.log10(abs(objects['flux']))
        objects.add_column(Column(data=mag, name='mag'))
        flag = np.where(mag < config.starhalo.bright_lim)
        for obj in objects[flag]:
            seg = seg_remove_obj(seg, obj['x'], obj['y'])
        objects[flag].write('_bright_stars_3.fits', format='fits', overwrite=True)
        logger.info('    - {} stars removed. '.format(len(flag[0])))
        if certain_gal_cat is not None:
            # Mask out certain galaxy here.
            logger.info('Remove objects from catalog "{}"'.format(certain_gal_cat))
            gal_cat = Table.read(certain_gal_cat, format='ascii')
            seg = mask_out_certain_galaxy(seg, hires_3.header, gal_cat=gal_cat, logger=logger)
        save_to_fits(seg, '_seg_3.fits', header=hires_3.header)
        
        setattr(results, 'segmap_nostar_nogal', seg)

        # 7. Remove artifacts from `hires_3` by color ratio and then smooth it
        # multiply by mask created from ratio of images - this removes all objects that are
        # only in g or r but not in both (artifacts, transients, etc)
        mask = seg * (col_ratio != 0)
        mask[mask != 0] = 1
        # Then blow mask up
        from astropy.convolution import Gaussian2DKernel, Box2DKernel, convolve
        smooth_radius = config.fluxmodel.gaussian_radius
        mask_conv = copy.deepcopy(mask)
        mask_conv[mask_conv > 0] = 1
        mask_conv = convolve(mask_conv.astype(float), Gaussian2DKernel(smooth_radius))
        seg_mask = (mask_conv >= config.fluxmodel.gaussian_threshold)

        hires_fluxmod = Celestial(seg_mask * hires_3.image, header=hires_3.header)
        hires_fluxmod.image[np.isnan(hires_fluxmod.image)] = 0
        _ = hires_fluxmod.save_to_fits('_hires_fluxmod.fits')
        logger.info('Flux model from high resolution image has been built.')
        setattr(results, 'hires_fluxmod', hires_fluxmod)
        
        # 8. Build kernel based on some stars
        img_hires = Celestial(hires_3.image.byteswap().newbyteorder(), 
                              header=hires_3.header, dataset=config.hires.dataset)
        img_lowres = Celestial(lowres.image.byteswap().newbyteorder(), 
                              header=lowres.header, dataset=config.hires.dataset)

        logger.info('Build convolving kernel to degrade high resolution image.')
        kernel_med, good_cat = Autokernel(img_hires, img_lowres, 
                                        int(f_magnify * config.kernel.kernel_size), 
                                        int(f_magnify * (config.kernel.kernel_size - config.kernel.kernel_edge)), 
                                        frac_maxflux=config.kernel.frac_maxflux, 
                                        show_figure=config.kernel.show_fig,
                                        nkernels=config.kernel.nkernel, logger=logger)
        # You can also circularize the kernel
        if config.kernel.circularize:
            logger.info('Circularize the kernel.')
            from compsub.utils import circularize
            kernel_med = circularize(kernel_med, n=14)
        save_to_fits(kernel_med, '_kernel_median.fits')
        setattr(results, 'kernel_med', kernel_med)

        # 9. Convolve this kernel to high-res image
        from astropy.convolution import convolve_fft
        logger.info('    - Convolving image, this could be a bit slow @_@')
        conv_model = convolve_fft(hires_fluxmod.image, kernel_med, boundary='fill', 
                            fill_value=0, nan_treatment='fill', normalize_kernel=False, allow_huge=True)
        save_to_fits(conv_model, '_lowres_model_{}.fits'.format(int(f_magnify)), header=hires_3.header)
        
        # Optionally remove low surface brightness objects from model: 
        if config.fluxmodel.unmask_lowsb:
            logger.info('    - Removing low-SB objects (SB > {}) from flux model.'.format(config.fluxmodel.sb_lim))
            from .utils import remove_lowsb
            hires_flxmd = remove_lowsb(hires_fluxmod.image, conv_model, kernel_med, seg, 
                                        "_hires_obj_cat.fits", 
                                        SB_lim=config.fluxmodel.sb_lim, 
                                        zeropoint=config.hires.zeropoint, 
                                        pixel_size=hires_fluxmod.pixel_scale, 
                                        unmask_ratio=config.fluxmodel.unmask_ratio, 
                                        minarea=config.fluxmodel.minarea * f_magnify**2,
                                        gaussian_radius=config.fluxmodel.gaussian_radius, 
                                        gaussian_threshold=config.fluxmodel.gaussian_threshold, 
                                        header=hires_fluxmod.header, 
                                        logger=logger)

            logger.info('    - Convolving image, this could be a bit slow @_@')
            conv_model = convolve_fft(hires_flxmd, kernel_med, boundary='fill', 
                                 fill_value=0, nan_treatment='fill', normalize_kernel=False, allow_huge=True)
            save_to_fits(conv_model, '_lowres_model_clean_{}.fits'.format(f_magnify), header=hires_3.header)
            setattr(results, 'hires_fluxmod', hires_flxmd)

        lowres_model = Celestial(conv_model, header=hires_3.header)
        res = Celestial(lowres.image - lowres_model.image, header=lowres.header)
        res.save_to_fits('_res_{}.fits'.format(f_magnify))

        lowres_model.resize_image(1 / f_magnify, method=config.fluxmodel.interp)
        lowres_model.save_to_fits('_lowres_model.fits')
        setattr(results, 'lowres_model_compact', copy.deepcopy(lowres_model))

        res.resize_image(1 / f_magnify, method=config.fluxmodel.interp)
        res.save_to_fits(output_name + '_res.fits')
        setattr(results, 'res', res)
        logger.info('Compact objects has been subtracted from low-resolution image! Saved as "{}".'.format(output_name + '_res.fits'))

        # 10. Subtract bright star halos! Only for those left out in flux model!
        star_cat = Table.read('_bright_stars_3.fits', format='fits')
        star_cat['x'] /= f_magnify
        star_cat['y'] /= f_magnify
        ra, dec = res.wcs.wcs_pix2world(star_cat['x'], star_cat['y'], 0)
        star_cat.add_columns([Column(data=ra, name='ra'), Column(data=dec, name='dec')])

        b = config.starhalo.b
        f = config.starhalo.f
        sigma = config.starhalo.sigma
        minarea = config.starhalo.minarea
        deblend_cont = config.starhalo.deblend_cont
        deblend_nthresh = config.starhalo.deblend_nthresh
        sky_subtract = config.starhalo.sky_subtract
        flux_aper = config.starhalo.flux_aper

        logger.info('Extract objects from compact-object-subtracted low-resolution image with:')
        logger.info('    - sigma = %.1f, minarea = %d', sigma, minarea)
        logger.info('    - deblend_cont = %.5f, deblend_nthres = %.1f', deblend_cont, deblend_nthresh)
        objects, segmap = extract_obj(res.image, 
                                    b=b, f=f, sigma=sigma, minarea=minarea,
                                    deblend_nthresh=deblend_nthresh, 
                                    deblend_cont=deblend_cont, 
                                    sky_subtract=sky_subtract, show_fig=False, 
                                    flux_aper=flux_aper, logger=logger)
        
        ra, dec = res.wcs.wcs_pix2world(objects['x'], objects['y'], 0)
        objects.add_columns([Column(data=ra, name='ra'), Column(data=dec, name='dec')])
        
        # Match two catalogs
        logger.info('Stack stars to get PSF model!')
        logger.info('    - Match detected objects with previously discard stars')
        temp, sep2d, _ = match_coordinates_sky(SkyCoord(ra=star_cat['ra'], dec=star_cat['dec'], unit='deg'),
                                               SkyCoord(ra=objects['ra'], dec=objects['dec'], unit='deg'))
        #temp = temp[sep2d < 5 * u.arcsec]
        bright_star_cat = objects[np.unique(temp)]
        mag = config.lowres.zeropoint - 2.5 * np.log10(bright_star_cat['flux'])
        bright_star_cat.add_column(Column(data=mag, name='mag'))
        
        if certain_gal_cat is not None:
            ## Remove objects in GAL_CAT
            temp, dist, _ = match_coordinates_sky(
                                SkyCoord(ra=gal_cat['ra'], dec=gal_cat['dec'], unit='deg'),
                                SkyCoord(ra=bright_star_cat['ra'], dec=bright_star_cat['dec'], unit='deg'))
            to_remove = []
            for i, obj in enumerate(dist):
                if obj < 10 * u.arcsec:
                    to_remove.append(temp[i])
            if len(to_remove) != 0:
                bright_star_cat.remove_rows(np.unique(to_remove))
        
        bright_star_cat.write('_bright_star_cat.fits', format='fits', overwrite=True)
        setattr(results, 'bright_star_cat', bright_star_cat)

        #### Select non-edge good stars to stack ###
        halosize = config.starhalo.halosize
        padsize = config.starhalo.padsize
        # FWHM selection
        psf_cat = bright_star_cat[bright_star_cat['fwhm_custom'] < config.starhalo.fwhm_lim]
        # Mag selection
        psf_cat = psf_cat[psf_cat['mag'] < config.starhalo.bright_lim]
        psf_cat = psf_cat[psf_cat['mag'] > 12.0] # Discard heavily saturated stars

        ny, nx = res.image.shape
        non_edge_flag = np.logical_and.reduce([(psf_cat['x'] > padsize), (psf_cat['x'] < nx - padsize), 
                                               (psf_cat['y'] > padsize), (psf_cat['y'] < ny - padsize)])
        psf_cat = psf_cat[non_edge_flag]                                        
        psf_cat.sort('flux')
        psf_cat.reverse()
        psf_cat = psf_cat[:int(config.starhalo.n_stack)]
        logger.info('    - Get {} stars to be stacked!'.format(len(psf_cat)))
        setattr(results, 'psf_cat', psf_cat)

        # Construct and stack `Stars`.
        size = 2 * halosize + 1
        stack_set = np.zeros((len(psf_cat), size, size))
        bad_indices = []
        for i, obj in enumerate(psf_cat):
            try:
                sstar = Star(results.lowres_input.image, header=results.lowres_input.header, starobj=obj, 
                             halosize=halosize, padsize=padsize)
                cval = config.starhalo.cval
                if isinstance(cval, str) and 'nan' in cval.lower():
                    cval = np.nan
                else:
                    cval = float(cval)

                sstar.centralize(method=config.starhalo.interp)
                
                if config.starhalo.mask_contam is True:
                    sstar.mask_out_contam(sigma=4.0, deblend_cont=0.0001, show_fig=False, verbose=False)
                    #sstar.image = sstar.get_masked_image(cval=cval)
                    #sstar.mask_out_contam(sigma=3, deblend_cont=0.0001, show_fig=False, verbose=False)
                #sstar.sub_bkg(verbose=False)
                if config.starhalo.norm == 'flux_ann':
                    stack_set[i, :, :] = sstar.get_masked_image(cval=cval) / sstar.fluxann
                else:
                    stack_set[i, :, :] = sstar.get_masked_image(cval=cval) / sstar.flux
                
            except Exception as e:
                stack_set[i, :, :] = np.ones((size, size)) * 1e9
                bad_indices.append(i)
                logger.info(e)
                print(e)

        from astropy.stats import sigma_clip
        stack_set = np.delete(stack_set, bad_indices, axis=0)
        median_psf = np.nanmedian(stack_set, axis=0)
        median_psf = psf_bkgsub(median_psf, int(config.starhalo.edgesize))
        median_psf = convolve(median_psf, Box2DKernel(1))
        sclip = sigma_clip(stack_set, axis=0, maxiters=3)
        sclip.data[sclip.mask] = np.nan
        error_psf = np.nanstd(sclip.data, ddof=2, axis=0) / np.sqrt(np.sum(~np.isnan(sclip.data), axis=0))
        save_to_fits(median_psf, '_median_psf.fits');
        save_to_fits(error_psf, '_error_psf.fits');
        
        setattr(results, 'PSF', median_psf)
        setattr(results, 'PSF_err', error_psf)
        
        logger.info('    - Stars are stacked successfully!')
        save_to_fits(stack_set, '_stack_bright_stars.fits')
        
        # 11. Build starhalo models and then subtract from "res" image
        if wide_psf:
            results = self._subtract_widePSF(results, res, halosize, bright_star_cat, median_psf, lowres_model, output_name, skip_mast=skip_mast)
        else:
            results = self._subtract_stackedPSF(results, res, halosize, bright_star_cat, median_psf, lowres_model, output_name)
        
        img_sub = results.lowres_final_unmask.image

        # 12. Mask out dirty things!
        if config.clean.clean_img:
            logger.info('Clean the image!')
            model_mask = convolve(1e3 * results.lowres_model.image / np.nansum(results.lowres_model.image),
                                  Gaussian2DKernel(config.clean.gaussian_radius))
            model_mask[model_mask < config.clean.gaussian_threshold] = 0
            model_mask[model_mask != 0] = 1
            # Mask out very bright stars, according to their radius
            totmask = bright_star_mask(model_mask.astype(bool), bright_star_cat, 
                                       bright_lim=config.clean.bright_lim, 
                                       r=config.clean.r)
            totmask = convolve(totmask.astype(float), Box2DKernel(2))
            totmask[totmask > 0] = 1
            if config.clean.replace_with_noise:
                logger.info('    - Replace artifacts with noise.')
                from mrf.utils import img_replace_with_noise
                final_image = img_replace_with_noise(img_sub.byteswap().newbyteorder(), totmask)
            else:
                logger.info('    - Replace artifacts with void.')
                final_image = img_sub * (~totmask.astype(bool))
            
            save_to_fits(final_image, output_name + '_final.fits', header=res.header)
            save_to_fits(totmask.astype(float), output_name + '_mask.fits', header=res.header)
            setattr(results, 'lowres_final', Celestial(final_image, header=res.header))
            setattr(results, 'lowres_mask', Celestial(totmask.astype(float), header=res.header))
            logger.info('The final result is saved as "{}"!'.format(output_name + '_final.fits'))
            logger.info('The mask is saved as "{}"!'.format(output_name + '_mask.fits'))
        # Delete temp files
        if config.clean.clean_file:
            logger.info('Delete all temporary files!')
            os.system('rm -rf _*.fits')

        # 13. determine detection depth
        from .sbcontrast import cal_sbcontrast
        _  = cal_sbcontrast(final_image, totmask.astype(int), 
                             config.lowres.pixel_scale, config.lowres.zeropoint, 
                             scale_arcsec=60, minfrac=0.8, minback=6, verbose=True, logger=logger);
        
        # Plot out the result
        plt.rcParams['text.usetex'] = False
        fig, [ax1, ax2, ax3] = plt.subplots(1, 3, figsize=(15, 8))
        hdu = fits.open(dir_lowres)
        lowres_image = hdu[0].data
        ax1 = display_single(lowres_image, ax=ax1, scale_bar_length=300, 
                            scale_bar_y_offset=0.3, pixel_scale=config.lowres.pixel_scale, 
                            add_text='Lowres', text_y_offset=0.7)
        ax2 = display_single(lowres_model.image, ax=ax2, scale_bar=False, 
                            add_text='Model', text_y_offset=0.7)
        ax3 = display_single(final_image, ax=ax3, scale_bar=False, 
                            add_text='Residual', text_y_offset=0.7)
        for ax in [ax1, ax2, ax3]:
            ax.axis('off')
        plt.subplots_adjust(wspace=0.02)
        plt.savefig(output_name + '_result.png', bbox_inches='tight', facecolor='silver')
        plt.close()
        logger.info('Task finished! (⁎⁍̴̛ᴗ⁍̴̛⁎)')

        return results

    def _subtract_stackedPSF(self, results, res, halosize, bright_star_cat, median_psf, lowres_model, output_name):
        from astropy.coordinates import SkyCoord, match_coordinates_sky
        import astropy.units as u
        from mrf.celestial import Celestial, Star
        from mrf.utils import save_to_fits

        config = self.config
        logger = self.logger

        # 11. Build starhalo models and then subtract from "res" image
        logger.info('Draw star halo models onto the image, and subtract them!')
        # Make an extra edge, move stars right
        ny, nx = res.image.shape
        im_padded = np.zeros((ny + 2 * halosize, nx + 2 * halosize))
        # Making the left edge empty
        im_padded[halosize: ny + halosize, halosize: nx + halosize] = res.image
        im_halos_padded = np.zeros_like(im_padded)

        for i, obj in enumerate(bright_star_cat):
            spsf = Celestial(median_psf, header=lowres_model.header)
            x = obj['x']
            y = obj['y']
            x_int = x.astype(np.int)
            y_int = y.astype(np.int)
            dx = -1.0 * (x - x_int)
            dy = -1.0 * (y - y_int)
            spsf.shift_image(-dx, -dy, method=config.starhalo.interp)
            x_int, y_int = x_int + halosize, y_int + halosize
            if config.starhalo.norm == 'flux_ann':
                im_halos_padded[y_int - halosize:y_int + halosize + 1, 
                                x_int - halosize:x_int + halosize + 1] += spsf.image * obj['flux_ann']
            else:
                im_halos_padded[y_int - halosize:y_int + halosize + 1, 
                                x_int - halosize:x_int + halosize + 1] += spsf.image * obj['flux']

        im_halos = im_halos_padded[halosize: ny + halosize, halosize: nx + halosize]
        setattr(results, 'lowres_model_star', Celestial(im_halos, header=lowres_model.header))
        img_sub = res.image - im_halos
        setattr(results, 'lowres_final_unmask', Celestial(img_sub, header=res.header))
        lowres_model.image += im_halos
        setattr(results, 'lowres_model', lowres_model)

        save_to_fits(im_halos, '_lowres_halos.fits', header=lowres_model.header)
        save_to_fits(img_sub, output_name + '_halosub.fits', 
                        header=lowres_model.header)
        save_to_fits(lowres_model.image, output_name + '_model_halos.fits', 
                        header=lowres_model.header)
        logger.info('Bright star halos are subtracted!')
        return results

    def _subtract_widePSF(self, results, res, halosize, bright_star_cat, median_psf, lowres_model, output_name, skip_mast=False):
        from astropy.coordinates import SkyCoord, match_coordinates_sky
        import astropy.units as u
        from mrf.celestial import Celestial, Star
        from mrf.utils import save_to_fits

        config = self.config
        logger = self.logger

        #### 10.5: Build hybrid PSF with Qing's modelling.
        from .utils import save_to_fits
        from .utils import compute_Rnorm
        from .modeling import PSF_Model
        from photutils import CircularAperture
        
        ### PSF Parameters
        psf_size = 401                 # in pixel
        pixel_scale = config.lowres.pixel_scale  # in arcsec/pixel
        frac = 0.3                          # fraction of power law component (from fitting stacked PSF)
        beta = 3                            # moffat beta, in arcsec. This parameter is not used here. 
        fwhm = 2.28 * pixel_scale           # moffat fwhm, in arcsec. This parameter is not used here. 
        n0 = 3.24                           # first power-law index
        theta_0 = 5.                        # flattening radius (arbitrary), in arcsec. Inside which the power law is truncated.
        n_s = np.array([n0, 2.53, 1.22, 4])                          # power-law index
        theta_s = np.array([theta_0, 10**1.85, 10**2.18, 2 * psf_size])      # transition radius in arcsec
        ### Construct model PSF
        params = {"fwhm": fwhm, "beta": beta, "frac": frac, "n_s": n_s, 'theta_s': theta_s}
        psf = PSF_Model(params, aureole_model='multi-power')
        ### Build grid of image for drawing
        psf.make_grid(psf_size, pixel_scale)
        ### Generate the aureole of PSF
        psf_e, _ = psf.generate_aureole(psf_range=2 * psf_size)
        ### Hybrid radius (in pixel)
        try:
            hybrid_r = config.starhalo.hybrid_r
        except:
            hybrid_r = 12

        ### Inner PSF: from stacking stars
        inner_psf = copy.deepcopy(median_psf)
        inner_psf /= np.sum(inner_psf) # Normalize
        inner_size = inner_psf.shape   
        inner_cen = [int(x / 2) for x in inner_size]
        ##### flux_inn is the flux inside an annulus, we use this to scale inner and outer parts
        flux_inn = compute_Rnorm(inner_psf, None, inner_cen, R=hybrid_r, display=False, mask_cross=False)[1]
        ##### We only remain the stacked PSF inside hybrid radius. 
        aper = CircularAperture(inner_cen, hybrid_r).to_mask()
        mask = aper.to_image(inner_size) == 0
        inner_psf[mask] = np.nan

        ### Make new empty PSF
        outer_cen = (int(psf_size / 2), int(psf_size / 2))
        new_psf = np.zeros((int(psf_size), int(psf_size)))
        new_psf[outer_cen[0] - inner_cen[0]:outer_cen[0] + inner_cen[0] + 1, 
                outer_cen[1] - inner_cen[1]:outer_cen[1] + inner_cen[1] + 1] = inner_psf

        ### Outer PSF: from model
        outer_psf = psf_e.drawImage(nx=psf_size, ny=psf_size, scale=config.lowres.pixel_scale, method="no_pixel").array
        outer_psf /= np.sum(outer_psf) # Normalize
        ##### flux_out is the flux inside an annulus, we use this to scale inner and outer parts
        flux_out = compute_Rnorm(outer_psf, None, outer_cen, 
<<<<<<< HEAD
                                 R=hybrid_r, display=False, mask_cross=False)[1]
=======
                                R=hybrid_r, display=False, mask_cross=False)[1]
>>>>>>> 61a4ad5b

        ##### Scale factor: the flux ratio near hybrid radius 
        scale_factor = flux_out / flux_inn
        temp = copy.deepcopy(outer_psf)
        new_psf[np.isnan(new_psf)] = temp[np.isnan(new_psf)] / scale_factor # fill `nan`s with the outer PSF
        temp[outer_cen[0] - inner_cen[0]:outer_cen[0] + inner_cen[0] + 1, 
                outer_cen[1] - inner_cen[1]:outer_cen[1] + inner_cen[1] + 1] = 0
        new_psf += temp / scale_factor
        new_psf /= np.sum(new_psf) # Normalize
        factor = np.sum(median_psf) / np.sum(new_psf[outer_cen[0] - inner_cen[0]:outer_cen[0] + inner_cen[0] + 1, 
                                                    outer_cen[1] - inner_cen[1]:outer_cen[1] + inner_cen[1] + 1])
        new_psf *= factor
        save_to_fits(new_psf, './wide_psf.fits')
        setattr(results, 'wide_PSF', new_psf)


        ### 11. Build starhalo models and then subtract from "res" image
        logger.info('Draw star halo models onto the image, and subtract them!')
        if skip_mast:
            ps1_cat = Table.read('./_ps1_cat.fits')
        else:
            ### Use Pan-STARRS catalog to normalize these bright stars
            from mrf.utils import ps1cone
            # Query PANSTARRS starts
            constraints = {'nDetections.gt':1, config.lowres.band + 'MeanPSFMag.lt':18}
            # strip blanks and weed out blank and commented-out values
            columns = """objID,raMean,decMean,raMeanErr,decMeanErr,nDetections,ng,nr,gMeanPSFMag,rMeanPSFMag""".split(',')
            columns = [x.strip() for x in columns]
            columns = [x for x in columns if x and not x.startswith('#')]
            logger.info('Retrieving Pan-STARRS catalog from MAST! Please wait!')
            ps1result = ps1cone(results.lowres_input.ra_cen, results.lowres_input.dec_cen, results.lowres_input.diag_radius.to(u.deg).value, 
                                release='dr2', columns=columns, verbose=False, **constraints)
            ps1_cat = Table.read(ps1result, format='csv')
            ps1_cat.add_columns([Column(data = lowres_model.wcs.wcs_world2pix(ps1_cat['raMean'], ps1_cat['decMean'], 0)[0], 
                                        name='x_ps1'),
                                Column(data = lowres_model.wcs.wcs_world2pix(ps1_cat['raMean'], ps1_cat['decMean'], 0)[1], 
                                        name='y_ps1')])
            ps1_cat = ps1_cat[ps1_cat[config.lowres.band + 'MeanPSFMag'] != -999]
            ps1_cat.write('./_ps1_cat.fits', overwrite=True)
            #ps1_cat = Table.read('./_ps1_cat.fits')

        ## Match PS1 catalog with SEP one
        temp, dist, _ = match_coordinates_sky(SkyCoord(ra=bright_star_cat['ra'], dec=bright_star_cat['dec'], unit='deg'),
                                            SkyCoord(ra=ps1_cat['raMean'], dec=ps1_cat['decMean'], unit='deg'))
        flag = dist < 5 * u.arcsec
        temp = temp[flag]
        reorder_cat = vstack([bright_star_cat[flag], bright_star_cat[~flag]], join_type='outer')
        bright_star_cat = hstack([reorder_cat, ps1_cat[temp]], join_type='outer')     
        bright_star_cat.write('_bright_star_cat.fits', format='fits', overwrite=True)
        setattr(results, 'bright_star_cat', bright_star_cat)

        ### Fit an empirical relation between PS1 magnitude and SEP flux
        from astropy.table import MaskedColumn
        if isinstance(bright_star_cat['rMeanPSFMag'], MaskedColumn):
            mask = (~bright_star_cat.mask[config.lowres.band + 'MeanPSFMag'])
            flag = (bright_star_cat[config.lowres.band + 'MeanPSFMag'] < 16) & mask
        else:
            flag = (bright_star_cat[config.lowres.band + 'MeanPSFMag'] < 16)
        x = bright_star_cat[flag][config.lowres.band + 'MeanPSFMag']
        y = -2.5 * np.log10(bright_star_cat[flag]['flux']) # or flux_ann
        pfit = np.polyfit(x, y, 2) # second-order polynomial
        plt.scatter(x, y, s=13)
        plt.plot(np.linspace(10, 16, 20), np.poly1d(pfit)(np.linspace(10, 16, 20)), color='red')
        plt.xlabel('MeanPSFMag')
        plt.ylabel('-2.5 Log(SE flux)')
        plt.savefig('./PS1-normalization.png')
        plt.close()

        # Make an extra edge, move stars right
        ny, nx = res.image.shape
        im_padded = np.zeros((int(ny + psf_size), int(nx + psf_size)))
        # Making the left edge empty
        im_padded[int(psf_size/2): ny + int(psf_size/2), int(psf_size/2): nx + int(psf_size/2)] = res.image
        im_halos_padded = np.zeros_like(im_padded)

        # Stack stars onto the canvas
        for i, obj in enumerate(bright_star_cat):
            spsf = Celestial(new_psf, header=lowres_model.header)
            x = obj['x']
            y = obj['y']
            x_int = x.astype(np.int)
            y_int = y.astype(np.int)
            dx = -1.0 * (x - x_int)
            dy = -1.0 * (y - y_int)
            spsf.shift_image(-dx, -dy, method=config.starhalo.interp)
            x_int, y_int = x_int + int(psf_size/2), y_int + int(psf_size/2)

            if obj['mag'] < 15.5:
                if obj[config.lowres.band + 'MeanPSFMag']:
                    norm = 10**((-np.poly1d(pfit)(obj[config.lowres.band + 'MeanPSFMag'])) / 2.5)
                else:
                    norm = obj['flux']
            else:
                norm = obj['flux']

            im_halos_padded[y_int - int(psf_size/2):y_int + int(psf_size/2) + 1, 
                            x_int - int(psf_size/2):x_int + int(psf_size/2) + 1] += spsf.image * norm

        im_halos = im_halos_padded[int(psf_size/2): ny + int(psf_size/2), int(psf_size/2): nx + int(psf_size/2)]

        model_star = Celestial(im_halos, header=lowres_model.header)

        model_star.shift_image(-1/config.lowres.magnify_factor, -1/config.lowres.magnify_factor, method=config.starhalo.interp)

        setattr(results, 'lowres_model_star', model_star)
        img_sub = res.image - model_star.image
        setattr(results, 'lowres_final_unmask', Celestial(img_sub, header=res.header))
        lowres_model.image += model_star.image
        setattr(results, 'lowres_model', lowres_model)

        save_to_fits(model_star.image, '_lowres_halos.fits', header=lowres_model.header)
        save_to_fits(img_sub, output_name + '_halosub.fits', 
                        header=lowres_model.header)
        save_to_fits(lowres_model.image, output_name + '_model_halos.fits', 
                        header=lowres_model.header)
        logger.info('Bright star halos are subtracted!')
        return results<|MERGE_RESOLUTION|>--- conflicted
+++ resolved
@@ -756,11 +756,7 @@
         outer_psf /= np.sum(outer_psf) # Normalize
         ##### flux_out is the flux inside an annulus, we use this to scale inner and outer parts
         flux_out = compute_Rnorm(outer_psf, None, outer_cen, 
-<<<<<<< HEAD
                                  R=hybrid_r, display=False, mask_cross=False)[1]
-=======
-                                R=hybrid_r, display=False, mask_cross=False)[1]
->>>>>>> 61a4ad5b
 
         ##### Scale factor: the flux ratio near hybrid radius 
         scale_factor = flux_out / flux_inn
@@ -877,4 +873,62 @@
         save_to_fits(lowres_model.image, output_name + '_model_halos.fits', 
                         header=lowres_model.header)
         logger.info('Bright star halos are subtracted!')
+
+        # 12. Mask out dirty things!
+        if config.clean.clean_img:
+            logger.info('Clean the image!')
+            model_mask = convolve(1e3 * lowres_model.image / np.nansum(lowres_model.image),
+                                  Gaussian2DKernel(config.clean.gaussian_radius))
+            model_mask[model_mask < config.clean.gaussian_threshold] = 0
+            model_mask[model_mask != 0] = 1
+            # Mask out very bright stars, according to their radius
+            totmask = bright_star_mask(model_mask.astype(bool), bright_star_cat, 
+                                       bright_lim=config.clean.bright_lim, 
+                                       r=config.clean.r)
+            totmask = convolve(totmask.astype(float), Box2DKernel(2))
+            totmask[totmask > 0] = 1
+            if config.clean.replace_with_noise:
+                logger.info('    - Replace artifacts with noise.')
+                from mrf.utils import img_replace_with_noise
+                final_image = img_replace_with_noise(img_sub.byteswap().newbyteorder(), totmask)
+            else:
+                logger.info('    - Replace artifacts with void.')
+                final_image = img_sub * (~totmask.astype(bool))
+            
+            save_to_fits(final_image, output_name + '_final.fits', header=res.header)
+            save_to_fits(totmask.astype(float), output_name + '_mask.fits', header=res.header)
+            setattr(results, 'lowres_final', Celestial(final_image, header=res.header))
+            setattr(results, 'lowres_mask', Celestial(totmask.astype(float), header=res.header))
+            logger.info('The final result is saved as "{}"!'.format(output_name + '_final.fits'))
+            logger.info('The mask is saved as "{}"!'.format(output_name + '_mask.fits'))
+        # Delete temp files
+        if config.clean.clean_file:
+            logger.info('Delete all temporary files!')
+            os.system('rm -rf _*.fits')
+
+        # 12. determine detection depth
+        from .sbcontrast import cal_sbcontrast
+        _  = cal_sbcontrast(final_image, totmask.astype(int), 
+                             config.lowres.pixel_scale, config.lowres.zeropoint, 
+                             scale_arcsec=60, minfrac=0.8, minback=6, verbose=True, logger=logger);
+        
+        # 13. Plot out the result
+        plt.rcParams['text.usetex'] = False
+        fig, [ax1, ax2, ax3] = plt.subplots(1, 3, figsize=(15, 8))
+        hdu = fits.open(dir_lowres)
+        lowres_image = hdu[0].data
+        ax1 = display_single(lowres_image, ax=ax1, scale_bar_length=300, 
+                            scale_bar_y_offset=0.3, pixel_scale=config.lowres.pixel_scale, 
+                            add_text='Lowres', text_y_offset=0.7)
+        ax2 = display_single(lowres_model.image, ax=ax2, scale_bar=False, 
+                            add_text='Model', text_y_offset=0.7)
+        ax3 = display_single(final_image, ax=ax3, scale_bar=False, 
+                            add_text='Residual', text_y_offset=0.7)
+        for ax in [ax1, ax2, ax3]:
+            ax.axis('off')
+        plt.subplots_adjust(wspace=0.02)
+        plt.savefig(output_name + '_result.png', bbox_inches='tight', facecolor='silver')
+        plt.close()
+        logger.info('Task finished! (⁎⁍̴̛ᴗ⁍̴̛⁎)')
+
         return results